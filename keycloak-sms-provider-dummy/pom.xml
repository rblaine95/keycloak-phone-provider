--- conflicted
+++ resolved
@@ -7,11 +7,7 @@
   <parent>
     <groupId>cc.coopersoft</groupId>
     <artifactId>keycloak-phone-provider-parent</artifactId>
-<<<<<<< HEAD
-    <version>2.3.1</version>
-=======
     <version>2.3.2</version>
->>>>>>> 0f403026
   </parent>
 
   <artifactId>keycloak-sms-provider-dummy</artifactId>
@@ -20,11 +16,7 @@
     <dependency>
       <groupId>cc.coopersoft</groupId>
       <artifactId>keycloak-phone-provider</artifactId>
-<<<<<<< HEAD
-      <version>2.3.1</version>
-=======
       <version>2.3.2</version>
->>>>>>> 0f403026
       <scope>provided</scope>
     </dependency>
   </dependencies>
